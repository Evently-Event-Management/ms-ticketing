package main

import (
	"context"
	"database/sql"
	"encoding/json"
	"fmt"
	"ms-ticketing/internal/analytics"
	analytics_api "ms-ticketing/internal/analytics/api"
	"ms-ticketing/internal/auth"
	"ms-ticketing/internal/kafka"
	"ms-ticketing/internal/models"
	payment_handler "ms-ticketing/internal/payment/handler"
	"ms-ticketing/internal/payment/services"
	"ms-ticketing/internal/payment/storage"
	ticket_db "ms-ticketing/internal/tickets/db"
	tickets "ms-ticketing/internal/tickets/service"
	"ms-ticketing/internal/tickets/ticket_api"
	"net/http"
	"os"
	"os/signal"
	"strings"
	"syscall"
	"time"

	"github.com/go-chi/chi/v5"
	"github.com/go-redis/redis/v8"
	"github.com/joho/godotenv"
	_ "github.com/lib/pq" // PostgreSQL driver
	"github.com/uptrace/bun"
	"github.com/uptrace/bun/dialect/pgdialect"

	"ms-ticketing/internal/order"
	"ms-ticketing/internal/order/db"
	"ms-ticketing/internal/order/order_api"
	rediswrap "ms-ticketing/internal/order/redis"

	// Import the logger package
	"ms-ticketing/internal/logger"
)

type DB interface {
	GetSessionIdBySeat(seatID string) (string, error)
	GetOrderBySeat(seatID string) (*models.Order, error)
	UpdateOrder(order models.Order) error
}

func subscribeSeatUnlocks(rdb *redis.Client, producer *kafka.Producer, db DB, logger *logger.Logger, kafkaBrokers []string) {
	ctx := context.Background()

	// Ensure keyspace notifications are enabled
	val, err := rdb.ConfigGet(ctx, "notify-keyspace-events").Result()
	if err != nil {
		logger.Error("REDIS", fmt.Sprintf("Failed to get keyspace config: %v", err))
	} else {
		logger.Info("REDIS", fmt.Sprintf("Current keyspace notifications setting: %v", val))
		if len(val) < 2 || !strings.Contains(val[1].(string), "x") || !strings.Contains(val[1].(string), "E") {
			logger.Warn("REDIS", "Keyspace notifications not properly configured for expiry events!")
		}
	}

	pubsub := rdb.PSubscribe(ctx, "__keyevent@0__:expired")
	logger.Info("REDIS", fmt.Sprintf("Subscribed to Redis keyevent expired notifications (DB %d)", rdb.Options().DB))

	go func() {
		for msg := range pubsub.Channel() {
			logger.Info("REDIS", fmt.Sprintf("Received expired key event: %s", msg.Payload))
			if strings.HasPrefix(msg.Payload, "seat_lock:") {
				seatID := strings.TrimPrefix(msg.Payload, "seat_lock:")
				logger.Info("SEAT_UNLOCK", fmt.Sprintf("Seat lock expired for seat: %s", seatID))

				// Get session ID from database
				sessionID, err := db.GetSessionIdBySeat(seatID)
				if err != nil {
					logger.Error("SEAT_UNLOCK", fmt.Sprintf("Failed to get session ID for seat %s: %v", seatID, err))
					continue
				}

				// Get order by seat and update status to cancelled
				order, err := db.GetOrderBySeat(seatID)
				if err != nil {
					logger.Error("SEAT_UNLOCK", fmt.Sprintf("Failed to get order for seat %s: %v", seatID, err))
				} else {
					logger.Info("SEAT_UNLOCK", fmt.Sprintf("Found order %s for seat %s with status: %s", order.OrderID, seatID, order.Status))
					// Update order status to cancelled only if it's currently pending
					if order.Status == "pending" {
						order.Status = "cancelled"
						err = db.UpdateOrder(*order)
						if err != nil {
							logger.Error("SEAT_UNLOCK", fmt.Sprintf("Failed to update order %s to cancelled: %v", order.OrderID, err))
						} else {
							logger.Info("SEAT_UNLOCK", fmt.Sprintf("Order %s status updated to cancelled due to seat lock expiry", order.OrderID))
						}
					} else {
						logger.Info("SEAT_UNLOCK", fmt.Sprintf("Order %s status is '%s', not updating to cancelled (only pending orders are updated)", order.OrderID, order.Status))
					}
				}

				// Create SeatStatusChangeEventDto using the proper model
				seatEvent, err := models.NewSeatStatusChangeEventDto(sessionID, []string{seatID}, models.SeatStatusAvailable)
				if err != nil {
					logger.Error("SEAT_UNLOCK", fmt.Sprintf("Failed to create seat status event DTO: %v", err))
					continue
				}

				value, err := json.Marshal(seatEvent)
				if err != nil {
					logger.Error("SEAT_UNLOCK", fmt.Sprintf("Failed to marshal seat unlock payload: %v", err))
					continue
				}

				// Use the generic Publish method
				err = producer.Publish("ticketly.seats.status", seatID, value)
				if err != nil {
					logger.Error("SEAT_UNLOCK", fmt.Sprintf("Failed to publish seat unlock event: %v", err))
					// Try to create the topic if it doesn't exist
					err = kafka.CreateTopicIfNotExists(kafkaBrokers, "ticketly.seats.status")
					if err != nil {
						logger.Error("KAFKA", fmt.Sprintf("Failed to create topic: %v", err))
					} else {
						// Try publishing again
						err = producer.Publish("ticketly.seats.status", seatID, value)
						if err != nil {
							logger.Error("SEAT_UNLOCK", fmt.Sprintf("Still failed to publish after topic creation: %v", err))
						} else {
							logger.Info("KAFKA", fmt.Sprintf("Published seat unlock event for seat: %s after retry", seatID))
						}
					}
				} else {
					logger.Info("KAFKA", fmt.Sprintf("Published seat unlock event for seat: %s", seatID))
				}
			}
		}
	}()
}

// Verify PostgreSQL + Redis connections
func verifyConnections(ctx context.Context, logger *logger.Logger) (*bun.DB, *redis.Client) {
	dsn := os.Getenv("POSTGRES_DSN")
	if dsn == "" {
		logger.Fatal("CONFIG", "POSTGRES_DSN not set")
	}

	// Open PostgreSQL with retry logic
	var sqldb *sql.DB
	var err error
	maxRetries := 5

	for i := 0; i < maxRetries; i++ {
		logger.Info("DATABASE", fmt.Sprintf("Attempting to connect to PostgreSQL (attempt %d/%d)", i+1, maxRetries))
		sqldb, err = sql.Open("postgres", dsn)
		if err != nil {
			logger.Error("DATABASE", fmt.Sprintf("Failed to open PostgreSQL: %v", err))
			time.Sleep(2 * time.Second)
			continue
		}

		err = sqldb.Ping()
		if err == nil {
			break // Connection successful
		}

		logger.Error("DATABASE", fmt.Sprintf("Failed to connect to PostgreSQL: %v", err))
		if i < maxRetries-1 {
			time.Sleep(2 * time.Second)
		}
	}

	// Final check after all retries
	if err != nil {
		logger.Fatal("DATABASE", fmt.Sprintf("Failed to connect to PostgreSQL after %d attempts: %v", maxRetries, err))
	}

	logger.Info("DATABASE", "✅ PostgreSQL connection successful")

	// Wrap with Bun
	bunDB := bun.NewDB(sqldb, pgdialect.New())

	// Redis connection
	redisAddr := os.Getenv("REDIS_ADDR") // e.g. localhost:6379
	if redisAddr == "" {
		logger.Fatal("CONFIG", "REDIS_ADDR not set")
	}
	redisClient := redis.NewClient(&redis.Options{
		Addr: redisAddr,
	})
	if err := redisClient.Ping(ctx).Err(); err != nil {
		logger.Fatal("DATABASE", fmt.Sprintf("Redis connection error: %v", err))
	}
	// Configure Redis keyspace notifications
	_, err = redisClient.ConfigSet(ctx, "notify-keyspace-events", "Ex").Result()
	if err != nil {
		logger.Warn("REDIS", fmt.Sprintf("Failed to enable keyspace notifications: %v", err))
	} else {
		logger.Info("REDIS", "Keyspace notifications enabled for expired events")
	}
	logger.Info("DATABASE", fmt.Sprintf("✅ Redis connection successful to %s (DB: %d)", redisAddr, redisClient.Options().DB))

	return bunDB, redisClient
}

// Secure test handler
func SecureHandler(w http.ResponseWriter, r *http.Request) {
	userID := r.Context().Value("user_id") // injected from AuthMiddleware
	w.WriteHeader(http.StatusOK)
	_, err := w.Write([]byte("🔒 Secure endpoint accessed by user: " + userID.(string)))
	if err != nil {
		fmt.Printf("Error writing response: %v", err)
		return
	}
}

func main() {
	// Initialize logger first
	logger := logger.NewLogger()
	defer logger.Close()

	logger.Info("APP", "Starting Order Service initialization")

	// Load .env if present
	if err := godotenv.Load(); err != nil {
		logger.Warn("CONFIG", ".env file not found, using environment variables")
	} else {
		logger.Info("CONFIG", "Loaded environment variables from .env file")
	}

	client := &http.Client{
		Timeout: time.Second * 10,
	}
	ctx := context.Background()

	logger.Info("APP", "Verifying database connections")
	// Verify DB + Redis connections
	bunDB, redisClient := verifyConnections(ctx, logger)
	defer func() {
		err := bunDB.Close()
		if err != nil {
			logger.Error("DATABASE", fmt.Sprintf("Error closing PostgreSQL connection: %v", err))
			return
		}
		logger.Info("DATABASE", "PostgreSQL connection closed")
	}()
	defer func() {
		err := redisClient.Close()
		if err != nil {
			logger.Error("DATABASE", fmt.Sprintf("Error closing Redis connection: %v", err))
			return
		}
		logger.Info("DATABASE", "Redis connection closed")
	}()

	logger.Info("KAFKA", "Initializing Kafka producer")
	// Kafka producer
	kafkaADDR := os.Getenv("KAFKA_ADDR")
	logger.Info("KAFKA", fmt.Sprintf("Using Kafka address from environment variable: %s", kafkaADDR))
	kafkaBrokers := []string{kafkaADDR}
	logger.Info("KAFKA", fmt.Sprintf("Kafka brokers configured: %v", kafkaBrokers))
	kafkaProducer := kafka.NewProducer(kafkaBrokers)
	logger.Info("KAFKA", "Kafka producer initialized successfully")

	// Ensure Kafka topics exist
	logger.Info("KAFKA", "Ensuring required topics exist")
	requiredTopics := []string{
		"ticketly.order.created",
		"ticketly.order.updated",
		"ticketly.order.canceled",
		"ticketly.seats.status",
		"payment_succefully",
		"payment_unseecuufull",
	}
	if err := kafka.EnsureTopicsExist(kafkaBrokers, requiredTopics); err != nil {
		logger.Warn("KAFKA", fmt.Sprintf("Topic creation might have failed: %v", err))
	} else {
		logger.Info("KAFKA", "Required topics ensured successfully")
	}

	logger.Info("SERVICE", "Initializing ticket service")
	ticketService := tickets.NewTicketService(&ticket_db.DB{Bun: bunDB})

	logger.Info("SERVICE", "Initializing analytics service")
	analyticsService := analytics.NewService(bunDB)

	logger.Info("SERVICE", "Initializing payment services")
	// Initialize payment storage using existing database connection
	paymentStore, err := storage.NewPostgreSQLStoreWithDB(bunDB.DB, logger)
	if err != nil {
		logger.Fatal("PAYMENT", fmt.Sprintf("Failed to initialize payment storage: %v", err))
	}

	// Initialize Stripe service
	stripeService, err := services.NewStripeService(logger)
	if err != nil {
		logger.Fatal("PAYMENT", fmt.Sprintf("Failed to initialize Stripe service: %v", err))
	}

	logger.Info("SERVICE", "Initializing order service")
	// Service layer
	orderService := order.NewOrderService(
		&db.DB{Bun: bunDB},
		rediswrap.NewRedis(redisClient, kafkaProducer),
		kafkaProducer,
		ticketService,
		client,
	)

	handler := &order_api.Handler{
		OrderService: orderService,
		Logger:       logger,
	}

	ticketHandler := &ticket_api.Handler{
		TicketService: ticketService,
	}

	analyticsHandler := analytics_api.NewHandler(analyticsService, logger)

<<<<<<< HEAD
	// Create payment handler
	paymentHandler := payment_handler.NewStripeHandler(stripeService, paymentStore, kafkaProducer, orderService, logger)
=======
	// main.go
>>>>>>> 418d9ef7

	logger.Info("HTTP", "Setting up router and middleware")
	// Router setup
	r := chi.NewRouter()

<<<<<<< HEAD
	// Apply JWT middleware globally
	r.Use(auth.Middleware())
	logger.Info("AUTH", "JWT middleware applied globally")

	// API Routes with /api prefix
	r.Route("/api", func(r chi.Router) {
		// Secure test route
		r.Get("/secure", SecureHandler)

		// Order routes with /order prefix
		r.Route("/order", func(r chi.Router) {
			r.Post("/", handler.SeatValidationAndPlaceOrder)
			r.Get("/{orderId}", handler.GetOrder)
			r.Put("/{orderId}", handler.UpdateOrder)
			r.Delete("/{orderId}", handler.DeleteOrder)
			r.Get("/user/{userId}", handler.GetOrdersWithTicketsByUserID)
			r.Post("/payment/process", paymentHandler.ProcessPaymentChi)
		})
		logger.Info("ROUTER", "Order routes registered under /api/order")

		logger.Info("ROUTER", "Payment routes registered under /api/payment")

		// Ticket routes under order service
		r.Route("/order/ticket", func(r chi.Router) {
			r.Get("/", ticketHandler.ListTicketsByOrder)
			r.Get("/{ticketId}", ticketHandler.ViewTicket)
			r.Post("/", ticketHandler.CreateTicket)
			r.Put("/{ticketId}", ticketHandler.UpdateTicket)
			r.Delete("/{ticketId}", ticketHandler.DeleteTicket)
=======
	// --- Public Routes ---
	// Define any routes that DO NOT require authentication first.
	// We are getting rid of the separate publicRouter for simplicity.
	r.Get("/api/order/tickets/count", ticketHandler.GetTotalTicketsCount)
	logger.Info("ROUTER", "Public ticket count endpoint registered at /api/orders/tickets/count")

	// --- Protected Routes ---
	// Use a Group to apply middleware to a specific set of routes.
	r.Group(func(r chi.Router) {
		// Apply the JWT middleware ONLY to this group.
		r.Use(auth.Middleware())
		logger.Info("AUTH", "JWT middleware applied to protected API routes")

		// All your protected API routes go inside this group.
		r.Route("/api", func(r chi.Router) {
			// Secure test route
			r.Get("/secure", SecureHandler)

			// Order routes with /order prefix
			r.Route("/order", func(r chi.Router) {
				r.Post("/", handler.SeatValidationAndPlaceOrder)
				r.Get("/{orderId}", handler.GetOrder)
				r.Put("/{orderId}", handler.UpdateOrder)
				r.Delete("/{orderId}", handler.DeleteOrder)
			})
			logger.Info("ROUTER", "Order routes registered under /api/order")

			// Ticket routes under order service
			r.Route("/order/ticket", func(r chi.Router) {
				r.Get("/", ticketHandler.ListTicketsByOrder)
				r.Get("/{ticketId}", ticketHandler.ViewTicket)
				r.Post("/", ticketHandler.CreateTicket)
				r.Put("/{ticketId}", ticketHandler.UpdateTicket)
				r.Delete("/{ticketId}", ticketHandler.DeleteTicket)
			})
			logger.Info("ROUTER", "Ticket routes registered under /api/order/ticket")

			// Register analytics routes
			analyticsHandler.RegisterRoutes(r)
			logger.Info("ROUTER", "Analytics routes registered under /api/order/analytics")
>>>>>>> 418d9ef7
		})
	})

	// HTTP Server
	// ... (the rest of your main function remains the same)

	// HTTP Server
	server := &http.Server{
		Addr:    ":8084",
		Handler: r,
	}

	// Start seat unlock subscription
	logger.Info("REDIS", "Starting seat unlock subscription")
	subscribeSeatUnlocks(redisClient, kafkaProducer, &db.DB{Bun: bunDB}, logger, kafkaBrokers)

	// Start server
	go func() {
		logger.Info("HTTP", "🚀 Order Service running on :8084")
		if err := server.ListenAndServe(); err != nil && err != http.ErrServerClosed {
			logger.Fatal("HTTP", fmt.Sprintf("HTTP server error: %v", err))
		}
	}()

	// Wait for shutdown signal
	stop := make(chan os.Signal, 1)
	signal.Notify(stop, syscall.SIGINT, syscall.SIGTERM)
	logger.Info("APP", "Service started successfully, waiting for shutdown signal")
	<-stop

	logger.Info("APP", "Shutdown signal received, initiating graceful shutdown")
	ctxShutdown, cancel := context.WithTimeout(ctx, 5*time.Second)
	defer cancel()

	if err := server.Shutdown(ctxShutdown); err != nil {
		logger.Error("HTTP", fmt.Sprintf("Server Shutdown Failed: %v", err))
	} else {
		logger.Info("HTTP", "✅ Order Service shutdown complete")
	}
}<|MERGE_RESOLUTION|>--- conflicted
+++ resolved
@@ -26,7 +26,7 @@
 	"github.com/go-chi/chi/v5"
 	"github.com/go-redis/redis/v8"
 	"github.com/joho/godotenv"
-	_ "github.com/lib/pq" // PostgreSQL driver
+	_ "github.com/lib/pq"
 	"github.com/uptrace/bun"
 	"github.com/uptrace/bun/dialect/pgdialect"
 
@@ -35,7 +35,6 @@
 	"ms-ticketing/internal/order/order_api"
 	rediswrap "ms-ticketing/internal/order/redis"
 
-	// Import the logger package
 	"ms-ticketing/internal/logger"
 )
 
@@ -48,7 +47,6 @@
 func subscribeSeatUnlocks(rdb *redis.Client, producer *kafka.Producer, db DB, logger *logger.Logger, kafkaBrokers []string) {
 	ctx := context.Background()
 
-	// Ensure keyspace notifications are enabled
 	val, err := rdb.ConfigGet(ctx, "notify-keyspace-events").Result()
 	if err != nil {
 		logger.Error("REDIS", fmt.Sprintf("Failed to get keyspace config: %v", err))
@@ -69,20 +67,17 @@
 				seatID := strings.TrimPrefix(msg.Payload, "seat_lock:")
 				logger.Info("SEAT_UNLOCK", fmt.Sprintf("Seat lock expired for seat: %s", seatID))
 
-				// Get session ID from database
 				sessionID, err := db.GetSessionIdBySeat(seatID)
 				if err != nil {
 					logger.Error("SEAT_UNLOCK", fmt.Sprintf("Failed to get session ID for seat %s: %v", seatID, err))
 					continue
 				}
 
-				// Get order by seat and update status to cancelled
 				order, err := db.GetOrderBySeat(seatID)
 				if err != nil {
 					logger.Error("SEAT_UNLOCK", fmt.Sprintf("Failed to get order for seat %s: %v", seatID, err))
 				} else {
 					logger.Info("SEAT_UNLOCK", fmt.Sprintf("Found order %s for seat %s with status: %s", order.OrderID, seatID, order.Status))
-					// Update order status to cancelled only if it's currently pending
 					if order.Status == "pending" {
 						order.Status = "cancelled"
 						err = db.UpdateOrder(*order)
@@ -96,7 +91,6 @@
 					}
 				}
 
-				// Create SeatStatusChangeEventDto using the proper model
 				seatEvent, err := models.NewSeatStatusChangeEventDto(sessionID, []string{seatID}, models.SeatStatusAvailable)
 				if err != nil {
 					logger.Error("SEAT_UNLOCK", fmt.Sprintf("Failed to create seat status event DTO: %v", err))
@@ -109,16 +103,13 @@
 					continue
 				}
 
-				// Use the generic Publish method
 				err = producer.Publish("ticketly.seats.status", seatID, value)
 				if err != nil {
 					logger.Error("SEAT_UNLOCK", fmt.Sprintf("Failed to publish seat unlock event: %v", err))
-					// Try to create the topic if it doesn't exist
 					err = kafka.CreateTopicIfNotExists(kafkaBrokers, "ticketly.seats.status")
 					if err != nil {
 						logger.Error("KAFKA", fmt.Sprintf("Failed to create topic: %v", err))
 					} else {
-						// Try publishing again
 						err = producer.Publish("ticketly.seats.status", seatID, value)
 						if err != nil {
 							logger.Error("SEAT_UNLOCK", fmt.Sprintf("Still failed to publish after topic creation: %v", err))
@@ -134,14 +125,12 @@
 	}()
 }
 
-// Verify PostgreSQL + Redis connections
 func verifyConnections(ctx context.Context, logger *logger.Logger) (*bun.DB, *redis.Client) {
 	dsn := os.Getenv("POSTGRES_DSN")
 	if dsn == "" {
 		logger.Fatal("CONFIG", "POSTGRES_DSN not set")
 	}
 
-	// Open PostgreSQL with retry logic
 	var sqldb *sql.DB
 	var err error
 	maxRetries := 5
@@ -157,7 +146,7 @@
 
 		err = sqldb.Ping()
 		if err == nil {
-			break // Connection successful
+			break
 		}
 
 		logger.Error("DATABASE", fmt.Sprintf("Failed to connect to PostgreSQL: %v", err))
@@ -166,18 +155,15 @@
 		}
 	}
 
-	// Final check after all retries
 	if err != nil {
 		logger.Fatal("DATABASE", fmt.Sprintf("Failed to connect to PostgreSQL after %d attempts: %v", maxRetries, err))
 	}
 
 	logger.Info("DATABASE", "✅ PostgreSQL connection successful")
 
-	// Wrap with Bun
 	bunDB := bun.NewDB(sqldb, pgdialect.New())
 
-	// Redis connection
-	redisAddr := os.Getenv("REDIS_ADDR") // e.g. localhost:6379
+	redisAddr := os.Getenv("REDIS_ADDR")
 	if redisAddr == "" {
 		logger.Fatal("CONFIG", "REDIS_ADDR not set")
 	}
@@ -187,37 +173,33 @@
 	if err := redisClient.Ping(ctx).Err(); err != nil {
 		logger.Fatal("DATABASE", fmt.Sprintf("Redis connection error: %v", err))
 	}
-	// Configure Redis keyspace notifications
+
 	_, err = redisClient.ConfigSet(ctx, "notify-keyspace-events", "Ex").Result()
 	if err != nil {
 		logger.Warn("REDIS", fmt.Sprintf("Failed to enable keyspace notifications: %v", err))
 	} else {
 		logger.Info("REDIS", "Keyspace notifications enabled for expired events")
 	}
+
 	logger.Info("DATABASE", fmt.Sprintf("✅ Redis connection successful to %s (DB: %d)", redisAddr, redisClient.Options().DB))
-
 	return bunDB, redisClient
 }
 
-// Secure test handler
 func SecureHandler(w http.ResponseWriter, r *http.Request) {
-	userID := r.Context().Value("user_id") // injected from AuthMiddleware
+	userID := r.Context().Value("user_id")
 	w.WriteHeader(http.StatusOK)
 	_, err := w.Write([]byte("🔒 Secure endpoint accessed by user: " + userID.(string)))
 	if err != nil {
 		fmt.Printf("Error writing response: %v", err)
-		return
 	}
 }
 
 func main() {
-	// Initialize logger first
 	logger := logger.NewLogger()
 	defer logger.Close()
 
 	logger.Info("APP", "Starting Order Service initialization")
 
-	// Load .env if present
 	if err := godotenv.Load(); err != nil {
 		logger.Warn("CONFIG", ".env file not found, using environment variables")
 	} else {
@@ -230,36 +212,16 @@
 	ctx := context.Background()
 
 	logger.Info("APP", "Verifying database connections")
-	// Verify DB + Redis connections
 	bunDB, redisClient := verifyConnections(ctx, logger)
-	defer func() {
-		err := bunDB.Close()
-		if err != nil {
-			logger.Error("DATABASE", fmt.Sprintf("Error closing PostgreSQL connection: %v", err))
-			return
-		}
-		logger.Info("DATABASE", "PostgreSQL connection closed")
-	}()
-	defer func() {
-		err := redisClient.Close()
-		if err != nil {
-			logger.Error("DATABASE", fmt.Sprintf("Error closing Redis connection: %v", err))
-			return
-		}
-		logger.Info("DATABASE", "Redis connection closed")
-	}()
-
-	logger.Info("KAFKA", "Initializing Kafka producer")
-	// Kafka producer
+	defer bunDB.Close()
+	defer redisClient.Close()
+
 	kafkaADDR := os.Getenv("KAFKA_ADDR")
 	logger.Info("KAFKA", fmt.Sprintf("Using Kafka address from environment variable: %s", kafkaADDR))
 	kafkaBrokers := []string{kafkaADDR}
-	logger.Info("KAFKA", fmt.Sprintf("Kafka brokers configured: %v", kafkaBrokers))
 	kafkaProducer := kafka.NewProducer(kafkaBrokers)
 	logger.Info("KAFKA", "Kafka producer initialized successfully")
 
-	// Ensure Kafka topics exist
-	logger.Info("KAFKA", "Ensuring required topics exist")
 	requiredTopics := []string{
 		"ticketly.order.created",
 		"ticketly.order.updated",
@@ -274,27 +236,19 @@
 		logger.Info("KAFKA", "Required topics ensured successfully")
 	}
 
-	logger.Info("SERVICE", "Initializing ticket service")
 	ticketService := tickets.NewTicketService(&ticket_db.DB{Bun: bunDB})
-
-	logger.Info("SERVICE", "Initializing analytics service")
 	analyticsService := analytics.NewService(bunDB)
 
-	logger.Info("SERVICE", "Initializing payment services")
-	// Initialize payment storage using existing database connection
 	paymentStore, err := storage.NewPostgreSQLStoreWithDB(bunDB.DB, logger)
 	if err != nil {
 		logger.Fatal("PAYMENT", fmt.Sprintf("Failed to initialize payment storage: %v", err))
 	}
 
-	// Initialize Stripe service
 	stripeService, err := services.NewStripeService(logger)
 	if err != nil {
 		logger.Fatal("PAYMENT", fmt.Sprintf("Failed to initialize Stripe service: %v", err))
 	}
 
-	logger.Info("SERVICE", "Initializing order service")
-	// Service layer
 	orderService := order.NewOrderService(
 		&db.DB{Bun: bunDB},
 		rediswrap.NewRedis(redisClient, kafkaProducer),
@@ -314,76 +268,33 @@
 
 	analyticsHandler := analytics_api.NewHandler(analyticsService, logger)
 
-<<<<<<< HEAD
 	// Create payment handler
 	paymentHandler := payment_handler.NewStripeHandler(stripeService, paymentStore, kafkaProducer, orderService, logger)
-=======
-	// main.go
->>>>>>> 418d9ef7
 
 	logger.Info("HTTP", "Setting up router and middleware")
-	// Router setup
 	r := chi.NewRouter()
 
-<<<<<<< HEAD
-	// Apply JWT middleware globally
-	r.Use(auth.Middleware())
-	logger.Info("AUTH", "JWT middleware applied globally")
-
-	// API Routes with /api prefix
-	r.Route("/api", func(r chi.Router) {
-		// Secure test route
-		r.Get("/secure", SecureHandler)
-
-		// Order routes with /order prefix
-		r.Route("/order", func(r chi.Router) {
-			r.Post("/", handler.SeatValidationAndPlaceOrder)
-			r.Get("/{orderId}", handler.GetOrder)
-			r.Put("/{orderId}", handler.UpdateOrder)
-			r.Delete("/{orderId}", handler.DeleteOrder)
-			r.Get("/user/{userId}", handler.GetOrdersWithTicketsByUserID)
-			r.Post("/payment/process", paymentHandler.ProcessPaymentChi)
-		})
-		logger.Info("ROUTER", "Order routes registered under /api/order")
-
-		logger.Info("ROUTER", "Payment routes registered under /api/payment")
-
-		// Ticket routes under order service
-		r.Route("/order/ticket", func(r chi.Router) {
-			r.Get("/", ticketHandler.ListTicketsByOrder)
-			r.Get("/{ticketId}", ticketHandler.ViewTicket)
-			r.Post("/", ticketHandler.CreateTicket)
-			r.Put("/{ticketId}", ticketHandler.UpdateTicket)
-			r.Delete("/{ticketId}", ticketHandler.DeleteTicket)
-=======
 	// --- Public Routes ---
-	// Define any routes that DO NOT require authentication first.
-	// We are getting rid of the separate publicRouter for simplicity.
 	r.Get("/api/order/tickets/count", ticketHandler.GetTotalTicketsCount)
-	logger.Info("ROUTER", "Public ticket count endpoint registered at /api/orders/tickets/count")
+	logger.Info("ROUTER", "Public ticket count endpoint registered at /api/order/tickets/count")
 
 	// --- Protected Routes ---
-	// Use a Group to apply middleware to a specific set of routes.
 	r.Group(func(r chi.Router) {
-		// Apply the JWT middleware ONLY to this group.
 		r.Use(auth.Middleware())
 		logger.Info("AUTH", "JWT middleware applied to protected API routes")
 
-		// All your protected API routes go inside this group.
 		r.Route("/api", func(r chi.Router) {
-			// Secure test route
 			r.Get("/secure", SecureHandler)
 
-			// Order routes with /order prefix
 			r.Route("/order", func(r chi.Router) {
 				r.Post("/", handler.SeatValidationAndPlaceOrder)
 				r.Get("/{orderId}", handler.GetOrder)
 				r.Put("/{orderId}", handler.UpdateOrder)
 				r.Delete("/{orderId}", handler.DeleteOrder)
+				r.Post("/payment/process", paymentHandler.ProcessPaymentChi)
 			})
 			logger.Info("ROUTER", "Order routes registered under /api/order")
 
-			// Ticket routes under order service
 			r.Route("/order/ticket", func(r chi.Router) {
 				r.Get("/", ticketHandler.ListTicketsByOrder)
 				r.Get("/{ticketId}", ticketHandler.ViewTicket)
@@ -393,27 +304,19 @@
 			})
 			logger.Info("ROUTER", "Ticket routes registered under /api/order/ticket")
 
-			// Register analytics routes
 			analyticsHandler.RegisterRoutes(r)
 			logger.Info("ROUTER", "Analytics routes registered under /api/order/analytics")
->>>>>>> 418d9ef7
 		})
 	})
 
-	// HTTP Server
-	// ... (the rest of your main function remains the same)
-
-	// HTTP Server
 	server := &http.Server{
 		Addr:    ":8084",
 		Handler: r,
 	}
 
-	// Start seat unlock subscription
 	logger.Info("REDIS", "Starting seat unlock subscription")
 	subscribeSeatUnlocks(redisClient, kafkaProducer, &db.DB{Bun: bunDB}, logger, kafkaBrokers)
 
-	// Start server
 	go func() {
 		logger.Info("HTTP", "🚀 Order Service running on :8084")
 		if err := server.ListenAndServe(); err != nil && err != http.ErrServerClosed {
@@ -421,7 +324,6 @@
 		}
 	}()
 
-	// Wait for shutdown signal
 	stop := make(chan os.Signal, 1)
 	signal.Notify(stop, syscall.SIGINT, syscall.SIGTERM)
 	logger.Info("APP", "Service started successfully, waiting for shutdown signal")
